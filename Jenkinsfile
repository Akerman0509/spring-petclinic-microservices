pipeline {
    agent any
    options {
        buildDiscarder(logRotator(numToKeepStr: '5'))
    }
    parameters {
        string(name: 'CUSTOMERS_SERVICE_BRANCH', defaultValue: 'main', description: 'Branch for customers-service')
        string(name: 'VISITS_SERVICE_BRANCH', defaultValue: 'main', description: 'Branch for visits-service')
        string(name: 'VETS_SERVICE_BRANCH', defaultValue: 'main', description: 'Branch for vets-service')
        string(name: 'GENAI_SERVICE_BRANCH', defaultValue: 'main', description: 'Branch for genai-service')
    }

    environment {
        WORKSPACE = "${env.WORKSPACE}"
        // List of services without test folders       
        SERVICES_WITHOUT_TESTS = "spring-petclinic-admin-server spring-petclinic-genai-service"
        // Full list of services
        ALL_SERVICES = "spring-petclinic-admin-server spring-petclinic-api-gateway spring-petclinic-config-server spring-petclinic-customers-service spring-petclinic-discovery-server spring-petclinic-genai-service spring-petclinic-vets-service spring-petclinic-visits-service"
        // Docker Hub credentials
        DOCKER_HUB_CREDS = credentials('docker-hub-credentials')
    }
    stages {
        stage('Print Parameters') {
            steps {
<<<<<<< HEAD
                echo "customers-service: ${params.CUSTOMERS_BRANCH}"
                echo "visits-service: ${params.VISITS_BRANCH}"
                echo "vets-service: ${params.VETS_BRANCH}"
                echo "genai-service: ${params.GENAI_BRANCH}"
=======
                echo "customers-service: ${params.CUSTOMERS_SERVICE_BRANCH}"
                echo "visits-service: ${params.VISITS_SERVICE_BRANCH}"
                echo "vets-service: ${params.VETS_SERVICE_BRANCH}"
                echo "genai-service: ${params.GENAI_SERVICE_BRANCH}"
>>>>>>> 0aecde2f
            }
        }
        stage('Detect Branch and Changes') {
            steps {
                script {
                    echo "Running pipeline for Branch: ${env.BRANCH_NAME}"
                    
                    // Check if this is the main branch
                    if (env.BRANCH_NAME == 'main') {
                        echo "This is the main branch - will build all services"
                        env.CHANGED_SERVICES = env.ALL_SERVICES
                    } else {
                        // For non-main branches, detect changes
                        // Get changed files between current and previous commit
                        def changedFiles = sh(script: "git diff --name-only HEAD~1 HEAD", returnStdout: true).trim()
                        
                        // Define service directories to monitor
                        def services = env.ALL_SERVICES.split(" ")
                        
                        // Identify which services have changes
                        env.CHANGED_SERVICES = ""
                        for (service in services) {
                            if (changedFiles.contains(service)) {
                                env.CHANGED_SERVICES = env.CHANGED_SERVICES + " " + service
                            }
                        }
                        // If no specific service changes detected, check for common changes
                        if (env.CHANGED_SERVICES == "") {
                            if (changedFiles.contains("pom.xml") || 
                                changedFiles.contains(".github") || 
                                changedFiles.contains("docker-compose") ||
                                changedFiles.contains("Jenkinsfile")) {
                                echo "Common files changed, will build all services"
                                env.CHANGED_SERVICES = env.ALL_SERVICES
                            } else {
                                echo "No relevant changes detected"
                            }
                        }
                        
                        // Store changed files for detailed reporting
                        env.CHANGED_FILES = changedFiles
                    }
                    
                    echo "Services to build: ${env.CHANGED_SERVICES}"
                    
                    // Get the latest commit ID for tagging Docker images
                    env.COMMIT_ID = sh(script: "git rev-parse --short HEAD", returnStdout: true).trim()
                    echo "Commit ID for Docker tags: ${env.COMMIT_ID}"
                }
                
                publishChecks name: 'Detect Changes', status: 'COMPLETED', conclusion: 'SUCCESS', 
                    summary: env.BRANCH_NAME == 'main' ? "Building all services on main branch" : "Changed files detected: ${env.CHANGED_FILES?.split('\n')?.size() ?: 0}",
                    text: env.BRANCH_NAME == 'main' ? 
                        """## Main Branch Build
                        Building all services because this is the main branch.""" :
                        """## Changed Files
                        ```
                        ${env.CHANGED_FILES ?: 'No changes detected'}
                        ```
                        
                        ## Services to Build
                        ```
                        ${env.CHANGED_SERVICES ?: 'No services to build'}
                        ```"""
            }
            post {
                failure {
                    publishChecks name: 'Detect Changes', status: 'COMPLETED', conclusion: 'FAILURE', 
                        summary: 'Failed to detect changes'
                }
            }
        }
        
        stage('Build and Push Docker Images') {
            when {
                expression { return env.CHANGED_SERVICES?.trim() }
            }
            steps {
                script {
                    // Login to Docker Hub using withCredentials for proper secret handling
                    withCredentials([usernamePassword(credentialsId: 'docker-hub-credentials', 
                                                    usernameVariable: 'DOCKER_USERNAME', 
                                                    passwordVariable: 'DOCKER_PASSWORD')]) {
                        sh "echo \$DOCKER_PASSWORD | docker login -u \$DOCKER_USERNAME --password-stdin"
                        
                        // Build each changed service
                        def services = env.CHANGED_SERVICES.trim().split(" ")
                        // for (service in services) {
                        //     echo "Building Docker image for ${service}"
                            
                        //     // Build the service and its Docker image
                        //     sh "./mvnw clean install -PbuildDocker -pl ${service}"
                            
                        //     // Get image info (assuming the image is named the same as the service directory)
                        //     // def imageName = service.replace("spring-petclinic-", "")
                        //     def baseImageName = "\$DOCKER_USERNAME/${service}"
                            
                        //     // Tag the image with commit ID
                        //     sh "docker tag ${baseImageName}:latest ${baseImageName}:${env.COMMIT_ID}"
                            
                        //     // Push both tags to Docker Hub
                        //     echo "Pushing ${baseImageName}:latest and ${baseImageName}:${env.COMMIT_ID} to Docker Hub"
                        //     sh "docker push ${baseImageName}:latest"
                        //     sh "docker push ${baseImageName}:${env.COMMIT_ID}"
                        // }
                        
                            service = "spring-petclinic-api-gateway"
                            echo "Building Docker image for ${service}"
                            
                            // Build the service and its Docker image
                            // sh "./mvnw clean install -PbuildDocker -pl ${service}"
                            
                            // Get image info (assuming the image is named the same as the service directory)
                            // def imageName = service.replace("spring-petclinic-", "")
                            def baseImageName = "\$DOCKER_USERNAME/${service}"
                            
                            // Tag the image with commit ID
                            // sh "docker tag ${baseImageName}:latest ${baseImageName}:${env.COMMIT_ID}"
                            
                            // Push both tags to Docker Hub
                            echo "Pushing ${baseImageName}:latest and ${baseImageName}:${env.COMMIT_ID} to Docker Hub"
                            // sh "docker push ${baseImageName}:latest"
                            // sh "docker push ${baseImageName}:${env.COMMIT_ID}"
                        
                    }
                }
            }
            // ...post actions remain the same
        }
        stage('Clean') {
            steps {
                echo 'Cleaning workspace and build artifacts...'
                deleteDir() // Deletes all files in the workspace
            }
        }
    }
}


def publishChecks(name, status, conclusion, summary, text=null) {
    // Publish checks to GitHub
    githubNotify(
        context: name,
        status: status,
        conclusion: conclusion,
        summary: summary,
        description: text
    )
}<|MERGE_RESOLUTION|>--- conflicted
+++ resolved
@@ -22,17 +22,10 @@
     stages {
         stage('Print Parameters') {
             steps {
-<<<<<<< HEAD
-                echo "customers-service: ${params.CUSTOMERS_BRANCH}"
-                echo "visits-service: ${params.VISITS_BRANCH}"
-                echo "vets-service: ${params.VETS_BRANCH}"
-                echo "genai-service: ${params.GENAI_BRANCH}"
-=======
                 echo "customers-service: ${params.CUSTOMERS_SERVICE_BRANCH}"
                 echo "visits-service: ${params.VISITS_SERVICE_BRANCH}"
                 echo "vets-service: ${params.VETS_SERVICE_BRANCH}"
                 echo "genai-service: ${params.GENAI_SERVICE_BRANCH}"
->>>>>>> 0aecde2f
             }
         }
         stage('Detect Branch and Changes') {
